--- conflicted
+++ resolved
@@ -18,24 +18,6 @@
         type="spawn_model"
         respawn="false"
         output="screen"
-<<<<<<< HEAD
-        args="-urdf -model car -param robot_description -x 0 -y 0 -z 10" />
-
-    <!-- Load controller parameters -->
-
-    <!-- <rosparam file="$(find robot_model_pkg)/config/controllers.yaml" command="load" /> -->
-
-    <!-- Convert joint states to TF transforms for rviz, etc -->
-    <node name="robot_state_publisher"
-        pkg="robot_state_publisher"
-        type="robot_state_publisher"
-        respawn="false"
-        output="screen">
-        <remap from="/joint_states" to="/car/joint_states" />
-    </node>
-
-    
-=======
         args="-urdf -model car -param robot_description -x 0 -y 0 -z 0.5" />
 
     <!-- Load controller parameters -->
@@ -64,5 +46,4 @@
     </node>
 
 
->>>>>>> ca1b42c0
 </launch>